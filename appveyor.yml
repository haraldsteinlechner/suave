--- conflicted
+++ resolved
@@ -11,20 +11,13 @@
      MSBUILD_PLATFORM: "Any CPU"
 
 install:
-<<<<<<< HEAD
- - ps: Start-FileDownload 'https://github.com/libuv/libuv/archive/v1.11.0.zip'
+ - ps: Start-FileDownload 'https://github.com/libuv/libuv/archive/v1.12.0.zip'
  - cmd: |
         "C:\Program Files (x86)\Microsoft Visual Studio\2017\Community\Common7\Tools\VsDevCmd.bat"
-        set GYP_MSVS_VERSION=2015
-        7z x v1.11.0.zip & cd libuv-1.11.0 & vcbuild.bat %arch% shared debug
- - cmd: mkdir src\Suave.Tests\bin\Release\ & cp libuv-1.11.0\Debug\libuv.dll src\Suave.Tests\bin\Release\libuv.dll
-=======
- - ps: Start-FileDownload 'https://github.com/libuv/libuv/archive/v1.9.1.zip'
- - cmd: 7z x v1.9.1.zip & cd libuv-1.9.1 & vcbuild.bat %arch% shared debug
- - cmd: mkdir src\Suave.Tests\bin\Release\ & cp libuv-1.9.1\Debug\libuv.dll src\Suave.Tests\bin\Release\libuv.dll
+        7z x v1.12.0.zip & cd libuv-1.12.0 & vcbuild.bat %arch% shared debug
+ - cmd: mkdir src\Suave.Tests\bin\Release\ & cp libuv-1.12.0\Debug\libuv.dll src\Suave.Tests\bin\Release\libuv.dll
  - set PATH=C:\Ruby22\bin;%PATH% # use Ruby 2.2.6
  - cmd: ruby --version
->>>>>>> e7b81b1c
  
 build_script:
  - cmd: msbuild /t:Restore src/Suave.sln
