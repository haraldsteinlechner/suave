--- conflicted
+++ resolved
@@ -1,4 +1,4 @@
-﻿namespace Suave
+namespace Suave
 
 module Http =
 
@@ -375,13 +375,8 @@
       let dash = function | "" | null -> "-" | x -> x
       let ci = Globalization.CultureInfo("en-US")
       let processId = System.Diagnostics.Process.GetCurrentProcess().Id.ToString()
-<<<<<<< HEAD
-      sprintf "%O %s %s [%s] \"%s %s %s\" %d %s"
+      sprintf "%O %s %s [%s] \"%s %s %s\" %d %d"
         ctx.clientIpTrustProxy
-=======
-      sprintf "%O %s %s [%s] \"%s %s %s\" %d %d"
-        ctx.request.ipaddr
->>>>>>> d187495b
         processId //TODO: obtain connection owner via Ident protocol
                          // Authentication.UserNameKey
         (match Map.tryFind "userName" ctx.userState with Some x -> x :?> string | None -> "-")
@@ -500,13 +495,8 @@
     open ServeResource
 
     let sendFile fileName (compression : bool) (ctx : HttpContext) =
-<<<<<<< HEAD
       let writeFile file (conn, _) = socket {
-        let getFs = fun path -> new FileStream(path, FileMode.Open, FileAccess.Read, FileShare.Read) :> Stream
-=======
-      let writeFile file conn = socket {
         let getFs = fun path -> new FileStream(path, FileMode.Open, FileAccess.Read, FileShare.ReadWrite) :> Stream
->>>>>>> d187495b
         let getLm = fun path -> FileInfo(path).LastWriteTime
         use! fs = Compression.transformStream file getFs getLm compression ctx.runtime.compressionFolder ctx conn
 
@@ -745,14 +735,10 @@
                   :: ("X-Accel-Buffering",           "no")
                   :: []
                 content = SocketTask (handShakeAux f)
-<<<<<<< HEAD
-=======
-                writePreamble = true
->>>>>>> d187495b
             }
       }
       |> succeed
-      
+
   module Authentication =
 
     open RequestErrors
