--- conflicted
+++ resolved
@@ -233,17 +233,9 @@
 
   let INVALID_HTTP_VERSION = invalid_http_version (UTF8.bytes HTTP_505.message)
 
-<<<<<<< HEAD
 module Applicatives =
-=======
-    open Suave.Utils
-    open Suave.Utils.AsyncExtensions
-    open Suave.Logging
-    open System
-    open System.Text.RegularExpressions
->>>>>>> 035b7066
-
-  open Suave.Utils
+  open Suave.Utils
+  open Suave.Utils.AsyncExtensions
   open Suave.Logging
   open System
   open System.Text.RegularExpressions
@@ -271,19 +263,11 @@
 
   let urlRegex x = pathRegex x
 
-<<<<<<< HEAD
   let host hostname (x : HttpContext) =
-    async.Return (Option.iff (String.eqOrdCi x.request.clientHostTrustProxy hostname) x)
+    async.Return (Option.iff (String.equalsOrdinalCI x.request.clientHostTrustProxy hostname) x)
 
   let serverHost hostname (x : HttpContext) =
-    async.Return (Option.iff (String.eqOrdCi x.request.host hostname) x)
-=======
-    let host hostname (x : HttpContext) =
-      async.Return (Option.iff (String.equalsOrdinalCI x.request.clientHostTrustProxy hostname) x)
-
-    let serverHost hostname (x : HttpContext) =
-      async.Return (Option.iff (String.equalsOrdinalCI x.request.host hostname) x)
->>>>>>> 035b7066
+    async.Return (Option.iff (String.equalsOrdinalCI x.request.host hostname) x)
 
   let clientHost hostname x = host hostname x
 
