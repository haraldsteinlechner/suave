--- conflicted
+++ resolved
@@ -769,16 +769,13 @@
     compressedFilesFolder : string option
 
     /// A logger to log with
-<<<<<<< HEAD
     logger                 : Logger
 
     /// Pluggable TCP async sockets implementation
-    tcpServerFactory       : TcpServerFactory }
-=======
-    logger                  : Logger
-
+    tcpServerFactory       : TcpServerFactory
+
+    /// The default cookie serialiser
     cookieSerialiser        : Utils.CookieSerialiser }
->>>>>>> 5e22a24b
 
   static member bindings_              = Property<SuaveConfig,_> (fun x -> x.bindings)              (fun v x -> { x with bindings = v })
   static member serverKey_             = Property<SuaveConfig,_> (fun x -> x.serverKey)             (fun v x -> { x with serverKey = v })
