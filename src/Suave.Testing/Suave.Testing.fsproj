--- conflicted
+++ resolved
@@ -73,20 +73,6 @@
   </ItemGroup>
   <Choose>
     <When Condition="$(TargetFrameworkIdentifier) == '.NETFramework' And $(TargetFrameworkVersion) == 'v4.5'">
-<<<<<<< HEAD
-      <ItemGroup>
-        <Reference Include="FSharp.Core">
-          <HintPath>..\..\packages\FSharp.Core\lib\net40\FSharp.Core.dll</HintPath>
-          <Private>True</Private>
-          <Paket>True</Paket>
-        </Reference>
-      </ItemGroup>
-    </When>
-  </Choose>
-  <Choose>
-    <When Condition="$(TargetFrameworkIdentifier) == '.NETFramework' And $(TargetFrameworkVersion) == 'v4.5'">
-=======
->>>>>>> d187495b
       <ItemGroup>
         <Reference Include="Fuchu">
           <HintPath>..\..\packages\Fuchu\lib\Fuchu.dll</HintPath>
