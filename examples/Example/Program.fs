module Program

open System
open System.Net

open Suave
open Suave.Sockets
open Suave.Sockets.Control
open Suave.Logging
open Suave.Web
open Suave.Http
open Suave.Http.EventSource
open Suave.Http.Applicatives
open Suave.Http.Writers
open Suave.Http.Files
open Suave.Http.Successful
open Suave.Types
open Suave.State.CookieStateStore
open Suave.Utils

let basicAuth =
  Authentication.authenticateBasic ((=) ("foo", "bar"))

let logger = Loggers.ConsoleWindowLogger LogLevel.Verbose

let myApp =
  choose [
    GET >>= choose
      [ path "/hello" >>= OK "Hello GET" ; path "/goodbye" >>= OK "Good bye GET" ];
    POST >>= choose
      [ path "/hello" >>= OK "Hello POST" ; path "/goodbye" >>= OK "Good bye POST" ];
    DELETE >>= choose
      [ path "/hello" >>= OK "Hello DELETE" ; path "/goodbye" >>= OK "Good bye DELETE" ];
    PUT >>= choose
      [ path "/hello" >>= OK "Hello PUT" ; path "/goodbye" >>= OK "Good bye PUT" ];
  ]

// typed routes
let testApp =
  choose [
    log logger logFormat >>= never
    pathScan "/add/%d/%d"   (fun (a,b) -> OK((a + b).ToString()))
    pathScan "/minus/%d/%d" (fun (a,b) -> OK((a - b).ToString()))
    pathScan "/divide/%d/%d" (fun (a,b) -> OK((a / b).ToString()))
    RequestErrors.NOT_FOUND "Found no handlers"
  ]

System.Net.ServicePointManager.DefaultConnectionLimit <- Int32.MaxValue

// How to write a new primitive WebPart
let sleep milliseconds message: WebPart =
  fun (x : HttpContext) ->
    async {
      do! Async.Sleep milliseconds
      return! OK message x
      }

// Adds a new mime type to the default map
let mimeTypes =
  Writers.defaultMimeTypesMap
    >=> (function | ".avi" -> Writers.mkMimeType "video/avi" false | _ -> None)

module OwinSample =
  open System.Collections.Generic
  open Suave.Owin

  let app : WebPart =
    let owinApp (env : OwinEnvironment) =
      let hello = "Hello, OWIN!"B

      // NOTE: this is the default, per HTTP, and should not be necessary.
      env.[OwinConstants.responseStatusCode] <- box 200

      let responseHeaders : IDictionary<string, string[]> = unbox env.[OwinConstants.responseHeaders]
      responseHeaders.["Content-Type"] <- [| "text/plain" |]
      responseHeaders.["Content-Length"] <- [| string hello.Length |]

      let responseStream : IO.Stream = unbox env.[OwinConstants.responseBody]
      responseStream.Write(hello, 0, hello.Length)
      async.Return ()

    OwinApp.ofApp owinApp

let app =
  choose [
    GET >>= path "/hello" >>= never
    pathRegex "(.*?)\.(dll|mdb|log)$" >>= RequestErrors.FORBIDDEN "Access denied."
    path "/neverme" >>= never >>= OK (Guid.NewGuid().ToString())
    path "/guid" >>= OK (Guid.NewGuid().ToString())
    path "/hello" >>= OK "Hello World"
    (path "/apple" <|> path "/orange") >>= OK "Hello Fruit"
    GET >>= path "/query" >>= request( fun x -> cond (x.queryParam "name") (fun y -> OK ("Hello " + y)) never)
    GET >>= path "/query" >>= OK "Hello beautiful"
    path "/redirect" >>= Redirection.redirect "/redirected"
    path "/redirected" >>=  OK "You have been redirected."
    path "/date" >>= warbler (fun _ -> OK (DateTimeOffset.UtcNow.ToString("o")))
    path "/timeout" >>= timeoutWebPart (TimeSpan.FromSeconds 1.) (sleep 120000 "Did not timed out")
    path "/session"
      >>= statefulForSession // Session.State.CookieStateStore
      >>= context (fun x ->
        match x |> HttpContext.state with
        | None -> Redirection.FOUND "/session" // restarted server without keeping the key; set key manually?
        | Some store ->
          match store.get "counter" with
          | Some y ->
            store.set "counter" (y + 1)
            >>= OK (sprintf "Hello %d time(s)" (y + 1) )
          | None ->
            store.set "counter" 1
            >>= OK "First time")
<<<<<<< HEAD
    GET
      >>= path "/owin"
      >>= Writers.setHeader "X-Custom-Before" "Before OWIN"
      >>= OwinSample.app
      >>= Writers.setHeader "X-Custom-After" "After OWIN"
    basicAuth // from here on it will require authentication
    // surf to: http://localhost:8082/es.html to view the ES
    GET >>= path "/events2" >>= request (fun _ -> EventSource.handShake (fun out ->
      socket {
        let msg = { id = "1"; data = "First Message"; ``type`` = None }
        do! msg |> send out
        let msg = { id = "2"; data = "Second Message"; ``type`` = None }
        do! msg |> send out
      }))
    GET >>= path "/events" >>= request (fun r -> EventSource.handShake (CounterDemo.counterDemo r))
=======
    basicAuth <| choose [ // from here on it will require authentication
        // surf to: http://localhost:8082/es.html to view the ES
        GET >>= path "/events2" >>= request (fun _ -> EventSource.handShake (fun out ->
          socket {
            let msg = { id = "1"; data = "First Message"; ``type`` = None }
            do! msg |> send out
            let msg = { id = "2"; data = "Second Message"; ``type`` = None }
            do! msg |> send out
          }))
        GET >>= path "/events" >>= request (fun r -> EventSource.handShake (CounterDemo.counterDemo r))
>>>>>>> 505124b3

        GET >>= browseHome //serves file if exists
        GET >>= dirHome //show directory listing
        HEAD >>= path "/head" >>= sleep 100 "Nice sleep .."
        POST >>= path "/upload" >>= OK "Upload successful."
        POST >>= path "/i18nforms" >>= request (fun r ->
          sprintf """
          ödlan: %A
          小: %A
          """ (r.formData "ödlan") (r.formData "小")
          |> OK >>= Writers.setMimeType "text/plain"
        )
        PUT >>= path "/upload2"
          >>= request (fun x ->
             let files =
               x.files 
               |> Seq.map (fun y -> sprintf "(%s, %s, %s)" y.fileName y.mimeType y.tempFilePath)
               |> String.concat "<br/>"
             OK (sprintf "Upload successful.<br>POST data: %A<br>Uploaded files (%d): %s" x.multiPartFields (List.length x.files) files))
        POST >>= request (fun x -> OK (sprintf "POST data: %s" (System.Text.Encoding.ASCII.GetString x.rawForm)))
        GET
          >>= path "/custom_header"
          >>= setHeader "X-Doge-Location" "http://www.elregalista.com/wp-content/uploads/2014/02/46263312.jpg"
          >>= OK "Doooooge"
        RequestErrors.NOT_FOUND "Found no handlers" ]
    ] >>= log logger logFormat

(*open Suave.OpenSSL
open OpenSSL.Core
open System.Security.Cryptography.X509Certificates*)

[<EntryPoint>]
let main argv =
  (*let cert =
    let bio = BIO.MemoryBuffer()
    let cert = System.IO.File.ReadAllBytes "example.pem"
    bio.Write cert
    OpenSSL.X509.X509Certificate.FromDER bio*)

  startWebServer
    { bindings              = [ HttpBinding.mk' HTTP "127.0.0.1" 8082
                                //HttpBinding.mk' (HTTPS (Provider.open_ssl cert)) "127.0.0.1" 8443
                              ]
      serverKey             = Utils.Crypto.generateKey HttpRuntime.ServerKeyLength
      errorHandler          = defaultErrorHandler
      listenTimeout         = TimeSpan.FromMilliseconds 2000.
      cancellationToken     = Async.DefaultCancellationToken
      bufferSize            = 2048
      maxOps                = 100
      mimeTypesMap          = mimeTypes
      homeFolder            = None
      compressedFilesFolder = None
      logger                = logger
      cookieSerialiser      = new Utils.BinaryFormatterSerialiser() }
    app
  0<|MERGE_RESOLUTION|>--- conflicted
+++ resolved
@@ -79,7 +79,7 @@
       responseStream.Write(hello, 0, hello.Length)
       async.Return ()
 
-    OwinApp.ofApp owinApp
+    OwinApp.ofApp "/" owinApp
 
 let app =
   choose [
@@ -108,23 +108,11 @@
           | None ->
             store.set "counter" 1
             >>= OK "First time")
-<<<<<<< HEAD
     GET
       >>= path "/owin"
       >>= Writers.setHeader "X-Custom-Before" "Before OWIN"
       >>= OwinSample.app
       >>= Writers.setHeader "X-Custom-After" "After OWIN"
-    basicAuth // from here on it will require authentication
-    // surf to: http://localhost:8082/es.html to view the ES
-    GET >>= path "/events2" >>= request (fun _ -> EventSource.handShake (fun out ->
-      socket {
-        let msg = { id = "1"; data = "First Message"; ``type`` = None }
-        do! msg |> send out
-        let msg = { id = "2"; data = "Second Message"; ``type`` = None }
-        do! msg |> send out
-      }))
-    GET >>= path "/events" >>= request (fun r -> EventSource.handShake (CounterDemo.counterDemo r))
-=======
     basicAuth <| choose [ // from here on it will require authentication
         // surf to: http://localhost:8082/es.html to view the ES
         GET >>= path "/events2" >>= request (fun _ -> EventSource.handShake (fun out ->
@@ -135,8 +123,6 @@
             do! msg |> send out
           }))
         GET >>= path "/events" >>= request (fun r -> EventSource.handShake (CounterDemo.counterDemo r))
->>>>>>> 505124b3
-
         GET >>= browseHome //serves file if exists
         GET >>= dirHome //show directory listing
         HEAD >>= path "/head" >>= sleep 100 "Nice sleep .."
@@ -160,7 +146,8 @@
           >>= path "/custom_header"
           >>= setHeader "X-Doge-Location" "http://www.elregalista.com/wp-content/uploads/2014/02/46263312.jpg"
           >>= OK "Doooooge"
-        RequestErrors.NOT_FOUND "Found no handlers" ]
+        RequestErrors.NOT_FOUND "Found no handlers"
+      ]
     ] >>= log logger logFormat
 
 (*open Suave.OpenSSL
